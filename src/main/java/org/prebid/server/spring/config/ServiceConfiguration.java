--- conflicted
+++ resolved
@@ -261,12 +261,8 @@
                 applicationSettings,
                 ipAddressHelper,
                 hookStageExecutor,
-<<<<<<< HEAD
-                dealsProcessor,
+                dealsPopulator,
                 priceFloorProcessor,
-=======
-                dealsPopulator,
->>>>>>> 6e7c9eea
                 countryCodeMapper,
                 clock);
     }

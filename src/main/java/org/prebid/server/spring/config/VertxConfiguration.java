package org.prebid.server.spring.config;

import io.vertx.core.Vertx;
import io.vertx.core.VertxOptions;
import io.vertx.core.eventbus.EventBus;
import io.vertx.core.file.FileSystem;
import io.vertx.core.logging.Logger;
import io.vertx.core.logging.LoggerFactory;
import io.vertx.ext.dropwizard.DropwizardMetricsOptions;
import io.vertx.ext.dropwizard.Match;
import io.vertx.ext.dropwizard.MatchType;
import io.vertx.ext.web.handler.BodyHandler;
import org.prebid.server.spring.config.metrics.MetricsConfiguration;
import org.prebid.server.vertx.ContextRunner;
import org.prebid.server.vertx.LocalMessageCodec;
import org.prebid.server.vertx.verticles.VerticleDeployer;
import org.springframework.beans.factory.annotation.Value;
import org.springframework.context.annotation.Bean;
import org.springframework.context.annotation.Configuration;

@Configuration
public class VertxConfiguration {

    private static final Logger logger = LoggerFactory.getLogger(VertxConfiguration.class);

    @Bean
    Vertx vertx(@Value("${vertx.worker-pool-size}") int workerPoolSize,
<<<<<<< HEAD
                @Value("${vertx.enable-per-client-endpoint-metrics}") boolean enablePerClientEndpointMetrics) {

=======
                @Value("${vertx.enable-per-client-endpoint-metrics}") boolean enablePerClientEndpointMetrics,
                @Value("${metrics.jmx.enabled}") boolean jmxEnabled) {
>>>>>>> 2322dfc3
        final DropwizardMetricsOptions metricsOptions = new DropwizardMetricsOptions()
                .setEnabled(true)
                .setJmxEnabled(jmxEnabled)
                .setRegistryName(MetricsConfiguration.METRIC_REGISTRY_NAME);
        if (enablePerClientEndpointMetrics) {
            metricsOptions.addMonitoredHttpClientEndpoint(new Match().setValue(".*").setType(MatchType.REGEX));
        }

        final VertxOptions vertxOptions = new VertxOptions()
                .setPreferNativeTransport(true)
                .setWorkerPoolSize(workerPoolSize)
                .setMetricsOptions(metricsOptions);

        final Vertx vertx = Vertx.vertx(vertxOptions);
        logger.info("Native transport enabled: {0}", vertx.isNativeTransportEnabled());
        return vertx;
    }

    @Bean
    EventBus eventBus(Vertx vertx) {
        final EventBus eventBus = vertx.eventBus();
        eventBus.registerCodec(LocalMessageCodec.create());

        return eventBus;
    }

    @Bean
    FileSystem fileSystem(Vertx vertx) {
        return vertx.fileSystem();
    }

    @Bean
    BodyHandler bodyHandler(@Value("${vertx.uploads-dir}") String uploadsDir) {
        return BodyHandler.create(uploadsDir);
    }

    // TODO: Remove this class entirely
    @Bean
    ContextRunner contextRunner(Vertx vertx, @Value("${vertx.init-timeout-ms}") long initTimeoutMs) {
        return new ContextRunner(vertx, initTimeoutMs);
    }

    @Bean
    VerticleDeployer verticleDeployer(Vertx vertx) {
        return new VerticleDeployer(vertx);
    }
}<|MERGE_RESOLUTION|>--- conflicted
+++ resolved
@@ -25,13 +25,8 @@
 
     @Bean
     Vertx vertx(@Value("${vertx.worker-pool-size}") int workerPoolSize,
-<<<<<<< HEAD
-                @Value("${vertx.enable-per-client-endpoint-metrics}") boolean enablePerClientEndpointMetrics) {
-
-=======
                 @Value("${vertx.enable-per-client-endpoint-metrics}") boolean enablePerClientEndpointMetrics,
                 @Value("${metrics.jmx.enabled}") boolean jmxEnabled) {
->>>>>>> 2322dfc3
         final DropwizardMetricsOptions metricsOptions = new DropwizardMetricsOptions()
                 .setEnabled(true)
                 .setJmxEnabled(jmxEnabled)

--- conflicted
+++ resolved
@@ -157,11 +157,8 @@
             withCopyFileToContainer(MountableFile.forHostPath(defaultRequest), APP_WORKDIR)
         }
         pbsContainer.start()
-<<<<<<< HEAD
+        // TODO
         def pbsService = new PrebidServerService(new ContainerWrapper<PrebidServerContainer>(pbsContainer, configuration), mapper)
-=======
-        def pbsService = new PrebidServerService(pbsContainer)
->>>>>>> 2b56118c
 
         and: "Default basic BidRequest with timeout"
         def bidRequest = BidRequest.defaultBidRequest.tap {
@@ -199,11 +196,6 @@
         null            | null               | DEFAULT_TIMEOUT
     }
 
-<<<<<<< HEAD
-    private Map<String, String> getPbsTimeoutConfig() {
-        ["auction.max-timeout-ms"    : MAX_TIMEOUT as String,
-         "auction.default-timeout-ms": DEFAULT_TIMEOUT as String]
-=======
     def "PBS should update account.<account-id>.requests.rejected.invalid-account metric when account is inactive"() {
         given: "Default basic BidRequest with generic bidder"
         def bidRequest = BidRequest.defaultBidRequest
@@ -349,6 +341,10 @@
         then: "BidResponse should contain the same passThrough as on request"
         def bidderRequest = bidder.getBidderRequest(bidRequest.id)
         assert bidderRequest.ext.prebid.passThrough == passThrough
->>>>>>> 2b56118c
+    }
+
+    private Map<String, String> getPbsTimeoutConfig() {
+        ["auction.max-timeout-ms"    : MAX_TIMEOUT as String,
+         "auction.default-timeout-ms": DEFAULT_TIMEOUT as String]
     }
 }